import { expect, it, vi } from 'vitest'
import { atom, createStore } from 'jotai/vanilla'

it('can propagate updates with async atom chains', async () => {
  const store = createStore()

  const countAtom = atom(1)
  let resolve = () => {}
  const asyncAtom = atom(async (get) => {
    const count = get(countAtom)
    await new Promise<void>((r) => (resolve = r))
    return count
  })
  const async2Atom = atom((get) => get(asyncAtom))
  const async3Atom = atom((get) => get(async2Atom))

  expect(store.get(async3Atom) instanceof Promise).toBeTruthy()
  resolve()
  await expect(store.get(async3Atom)).resolves.toBe(1)

  store.set(countAtom, (c) => c + 1)
  expect(store.get(async3Atom) instanceof Promise).toBeTruthy()
  resolve()
  await expect(store.get(async3Atom)).resolves.toBe(2)

  store.set(countAtom, (c) => c + 1)
  expect(store.get(async3Atom) instanceof Promise).toBeTruthy()
  resolve()
  await expect(store.get(async3Atom)).resolves.toBe(3)
})

it('can get async atom with deps more than once before resolving (#1668)', async () => {
  const countAtom = atom(0)

  const resolve: (() => void)[] = []
  const asyncAtom = atom(async (get) => {
    const count = get(countAtom)
    await new Promise<void>((r) => resolve.push(r))
    return count
  })

  const store = createStore()

  store.set(countAtom, (c) => c + 1)
  store.get(asyncAtom)
  store.set(countAtom, (c) => c + 1)
  const promise = store.get(asyncAtom)
  resolve.shift()?.()
  await Promise.resolve()
  resolve.shift()?.()
  const count = await promise
  expect(count).toBe(2)
})

it('correctly updates async derived atom after get/set update', async () => {
  const baseAtom = atom(0)
  const derivedAsyncAtom = atom(
    async (get) => get(baseAtom) + 1,
    async (_get, set, val) => set(baseAtom, val as number),
  )

  const store = createStore()

  // NOTE: Have to .set() straight after await on .get(), so that it executes
  // in the same JS event loop cycle!
  let derived = await store.get(derivedAsyncAtom)
  await store.set(derivedAsyncAtom, 2)

  expect(derived).toBe(1)
  expect(store.get(baseAtom)).toBe(2)

  derived = await store.get(derivedAsyncAtom)
  expect(derived).toBe(3)
})

it('correctly handles the same promise being returned twice from an atom getter (#2151)', async () => {
  const asyncDataAtom = atom(async () => {
    return 'Asynchronous Data'
  })

  const counterAtom = atom(0)

  const derivedAtom = atom((get) => {
    get(counterAtom) // depending on sync data
    return get(asyncDataAtom) // returning a promise from another atom
  })

  const store = createStore()

  store.get(derivedAtom)
  // setting the `counterAtom` dependency on the same JS event loop cycle, before
  // the `derivedAtom` promise resolves.
  store.set(counterAtom, 1)
  await expect(store.get(derivedAtom)).resolves.toBe('Asynchronous Data')
})

it('keeps atoms mounted between recalculations', async () => {
  const metrics1 = {
    mounted: 0,
    unmounted: 0,
  }
  const atom1 = atom(0)
  atom1.onMount = () => {
    ++metrics1.mounted
    return () => {
      ++metrics1.unmounted
    }
  }

  const metrics2 = {
    mounted: 0,
    unmounted: 0,
  }
  const atom2 = atom(0)
  atom2.onMount = () => {
    ++metrics2.mounted
    return () => {
      ++metrics2.unmounted
    }
  }

  let resolve = () => {}
  const derivedAtom = atom(async (get) => {
    get(atom1)
    await new Promise<void>((r) => (resolve = r))
    get(atom2)
  })

  const unrelatedAtom = atom(0)

  const store = createStore()
  store.sub(derivedAtom, () => {})
  resolve()
  await Promise.resolve()
  await Promise.resolve() // we need two awaits to reproduce
  store.set(unrelatedAtom, (c) => c + 1)
  expect(metrics1).toEqual({
    mounted: 1,
    unmounted: 0,
  })
  expect(metrics2).toEqual({
    mounted: 1,
    unmounted: 0,
  })
  store.set(atom1, (c) => c + 1)
  resolve()
  expect(metrics1).toEqual({
    mounted: 1,
    unmounted: 0,
  })
  expect(metrics2).toEqual({
    mounted: 1,
    unmounted: 0,
  })
})

it('should not provide stale values to conditional dependents', () => {
  const dataAtom = atom<number[]>([100])
  const hasFilterAtom = atom(false)
  const filteredAtom = atom((get) => {
    const data = get(dataAtom)
    const hasFilter = get(hasFilterAtom)
    if (hasFilter) {
      return []
    } else {
      return data
    }
  })
  const stageAtom = atom((get) => {
    const hasFilter = get(hasFilterAtom)
    if (hasFilter) {
      const filtered = get(filteredAtom)
      return filtered.length === 0 ? 'is-empty' : 'has-data'
    } else {
      return 'no-filter'
    }
  })

  const store = createStore()
  store.sub(filteredAtom, () => undefined)
  store.sub(stageAtom, () => undefined)

  expect(store.get(stageAtom), 'should start without filter').toBe('no-filter')
  store.set(hasFilterAtom, true)
  expect(store.get(stageAtom), 'should update').toBe('is-empty')
})

it('settles never resolving async derivations with deps picked up sync', async () => {
  const resolve: ((value: number) => void)[] = []

  const syncAtom = atom({
    promise: new Promise<number>((r) => resolve.push(r)),
  })

  const asyncAtom = atom(async (get) => {
    return await get(syncAtom).promise
  })

  const store = createStore()

  let sub = 0
  const values: unknown[] = []
  store.get(asyncAtom).then((value) => values.push(value))
  store.sub(asyncAtom, () => {
    sub++
    store.get(asyncAtom).then((value) => values.push(value))
  })

  store.set(syncAtom, {
    promise: new Promise<number>((r) => resolve.push(r)),
  })
  resolve[1]?.(1)

  await new Promise((r) => setTimeout(r)) // wait for a tick
  expect(values).toEqual([1])
  expect(sub).toBe(1)
})

it('settles never resolving async derivations with deps picked up async', async () => {
  const resolve: ((value: number) => void)[] = []

  const syncAtom = atom({
    promise: new Promise<number>((r) => resolve.push(r)),
  })

  const asyncAtom = atom(async (get) => {
    // we want to pick up `syncAtom` as an async dep
    await Promise.resolve()
    return await get(syncAtom).promise
  })

  const store = createStore()

  let sub = 0
  const values: unknown[] = []
  store.get(asyncAtom).then((value) => values.push(value))
  store.sub(asyncAtom, () => {
    sub++
    store.get(asyncAtom).then((value) => values.push(value))
  })

  await new Promise((r) => setTimeout(r)) // wait for a tick
  store.set(syncAtom, {
    promise: new Promise<number>((r) => resolve.push(r)),
  })
  resolve[1]?.(1)

  await new Promise((r) => setTimeout(r)) // wait for a tick
  expect(values).toEqual([1])
  expect(sub).toBe(1)
})

it('refreshes deps for each async read', async () => {
  const countAtom = atom(0)
  const depAtom = atom(false)
  const resolve: (() => void)[] = []
  const values: number[] = []
  const asyncAtom = atom(async (get) => {
    const count = get(countAtom)
    values.push(count)
    if (count === 0) {
      get(depAtom)
    }
    await new Promise<void>((r) => resolve.push(r))
    return count
  })
  const store = createStore()
  store.get(asyncAtom)
  store.set(countAtom, (c) => c + 1)
  resolve.splice(0).forEach((fn) => fn())
  expect(await store.get(asyncAtom)).toBe(1)
  store.set(depAtom, true)
  store.get(asyncAtom)
  resolve.splice(0).forEach((fn) => fn())
  expect(values).toEqual([0, 1])
})

<<<<<<< HEAD
it('should not re-evaluate stable derived atom values in situations where dependencies are re-ordered (#2738)', () => {
  const callCounter = vi.fn()
  const countAtom = atom(0)
  const rootAtom = atom(false)
  const stableDep = atom((get) => {
    get(rootAtom)
    return 1
  })
  const stableDepDep = atom((get) => {
    get(stableDep)
    callCounter()
    return 2 + get(countAtom)
  })

  const newAtom = atom((get) => {
    if (get(rootAtom) || get(countAtom) > 0) {
      return get(stableDepDep)
    }

    return get(stableDep)
  })

  const store = createStore()
  store.sub(stableDepDep, () => {})
  store.sub(newAtom, () => {})
  expect(store.get(stableDepDep)).toBe(2)
  expect(callCounter).toHaveBeenCalledTimes(1)

  store.set(rootAtom, true)
  expect(store.get(newAtom)).toBe(2)
  expect(callCounter).toHaveBeenCalledTimes(1)

  store.set(rootAtom, false)
  store.set(countAtom, 1)
  expect(store.get(newAtom)).toBe(3)
  expect(callCounter).toHaveBeenCalledTimes(2)
=======
it('handles complex dependency chains', async () => {
  const baseAtom = atom(1)
  const derived1 = atom((get) => get(baseAtom) * 2)
  const derived2 = atom((get) => get(derived1) + 1)
  let resolve = () => {}
  const asyncDerived = atom(async (get) => {
    const value = get(derived2)
    await new Promise<void>((r) => (resolve = r))
    return value * 2
  })

  const store = createStore()
  const promise = store.get(asyncDerived)
  resolve()
  expect(await promise).toBe(6)

  store.set(baseAtom, 2)
  const promise2 = store.get(asyncDerived)
  resolve()
  expect(await promise2).toBe(10)
>>>>>>> d5bb4777
})<|MERGE_RESOLUTION|>--- conflicted
+++ resolved
@@ -275,7 +275,6 @@
   expect(values).toEqual([0, 1])
 })
 
-<<<<<<< HEAD
 it('should not re-evaluate stable derived atom values in situations where dependencies are re-ordered (#2738)', () => {
   const callCounter = vi.fn()
   const countAtom = atom(0)
@@ -312,7 +311,8 @@
   store.set(countAtom, 1)
   expect(store.get(newAtom)).toBe(3)
   expect(callCounter).toHaveBeenCalledTimes(2)
-=======
+})
+
 it('handles complex dependency chains', async () => {
   const baseAtom = atom(1)
   const derived1 = atom((get) => get(baseAtom) * 2)
@@ -333,5 +333,4 @@
   const promise2 = store.get(asyncDerived)
   resolve()
   expect(await promise2).toBe(10)
->>>>>>> d5bb4777
 })