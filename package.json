{
  "name": "jotai",
  "description": "👻 Primitive and flexible state management for React",
  "private": true,
<<<<<<< HEAD
  "version": "2.8.3",
=======
  "type": "commonjs",
  "version": "2.9.0",
>>>>>>> 904cb390
  "main": "./index.js",
  "types": "./index.d.ts",
  "typesVersions": {
    ">=4.8": {
      "esm/*": [
        "esm/*"
      ],
      "*": [
        "*"
      ]
    },
    ">=3.8": {
      "esm/*": [
        "ts3.8/*"
      ],
      "*": [
        "ts3.8/*"
      ]
    },
    "*": {
      "esm/*": [
        "ts_version_3.8_and_above_is_required.d.ts"
      ],
      "*": [
        "ts_version_3.8_and_above_is_required.d.ts"
      ]
    }
  },
  "exports": {
    "./package.json": "./package.json",
    ".": {
      "import": {
        "types": "./esm/index.d.mts",
        "default": "./esm/index.mjs"
      },
      "default": {
        "types": "./index.d.ts",
        "default": "./index.js"
      }
    },
    "./*": {
      "import": {
        "types": "./esm/*.d.mts",
        "default": "./esm/*.mjs"
      },
      "default": {
        "types": "./*.d.ts",
        "default": "./*.js"
      }
    }
  },
  "files": [
    "**"
  ],
  "sideEffects": false,
  "scripts": {
    "prebuild": "shx rm -rf dist",
    "build": "pnpm run prebuild && pnpm run '/^build:.*/' && pnpm run postbuild",
    "build-watch": "pnpm run '/^build:.*/' --watch",
    "build:base": "rollup -c",
    "build:utils": "rollup -c --config-utils",
    "build:babel:plugin-debug-label": "rollup -c --config-babel_plugin-debug-label",
    "build:babel:plugin-react-refresh": "rollup -c --config-babel_plugin-react-refresh",
    "build:babel:preset": "rollup -c --config-babel_preset",
    "build:vanilla": "rollup -c --config-vanilla",
    "build:vanilla:utils": "rollup -c --config-vanilla_utils",
    "build:react": "rollup -c --config-react --client-only",
    "build:react:utils": "rollup -c --config-react_utils --client-only",
    "postbuild": "pnpm patch-d-ts && pnpm copy && pnpm patch-ts3.8 && pnpm patch-old-ts && pnpm patch-esm-ts && pnpm patch-readme",
    "prettier": "prettier '*.{js,json,md}' '{src,tests,benchmarks,docs}/**/*.{ts,tsx,md,mdx}' --write",
    "eslint": "eslint --fix --no-eslintrc --c .eslintrc.json '*.{js,json,ts}' '{src,tests,benchmarks}/**/*.{ts,tsx}'",
    "test": "pnpm run '/^test:.*/'",
    "test:format": "prettier '*.{js,json,md}' '{src,tests,benchmarks,docs}/**/*.{ts,tsx,md,mdx}' --list-different",
    "test:types": "tsc --noEmit",
    "test:lint": "eslint --no-eslintrc --c .eslintrc.json '*.{js,json,ts}' '{src,tests,benchmarks}/**/*.{ts,tsx}'",
    "test:spec": "vitest run",
    "test-build:spec": "vitest run",
    "patch-d-ts": "node -e \"var {entries}=require('./rollup.config.js');require('shelljs').find('dist/**/*.d.ts').forEach(f=>{entries.forEach(({find,replacement})=>require('shelljs').sed('-i',new RegExp(' from \\''+find.source.slice(0,-1)+'\\';$'),' from \\''+replacement+'\\';',f));require('shelljs').sed('-i',/ from '(\\.[^']+)\\.ts';$/,' from \\'\\$1\\';',f)})\"",
    "copy": "shx cp -r dist/src/* dist/esm && shx cp -r dist/src/* dist && shx rm -rf dist/src && shx rm -rf dist/{src,tests} && downlevel-dts dist dist/ts3.8 --to=3.8 && shx cp package.json readme.md LICENSE dist && json -I -f dist/package.json -e \"this.private=false; this.devDependencies=undefined; this.optionalDependencies=undefined; this.scripts=undefined; this.prettier=undefined;\"",
    "patch-ts3.8": "node -e \"require('shelljs').find('dist/ts3.8/**/*.d.ts').forEach(f=>require('fs').appendFileSync(f,'declare type Awaited<T> = T extends Promise<infer V> ? V : T;'))\"",
    "patch-old-ts": "shx touch dist/ts_version_3.8_and_above_is_required.d.ts",
    "patch-esm-ts": "node -e \"require('shelljs').find('dist/esm/**/*.d.ts').forEach(f=>{var f2=f.replace(/\\.ts$/,'.mts');require('fs').renameSync(f,f2);require('shelljs').sed('-i',/ from '(\\.[^']+)';$/,' from \\'\\$1.mjs\\';',f2);require('shelljs').sed('-i',/^declare module '(\\.[^']+)'/,'declare module \\'\\$1.mjs\\'',f2)})\"",
    "patch-readme": "shx sed -i 's/.*Jotai \\(dark mode\\).*//' dist/readme.md"
  },
  "engines": {
    "node": ">=12.20.0"
  },
  "prettier": {
    "semi": false,
    "singleQuote": true
  },
  "repository": {
    "type": "git",
    "url": "git+https://github.com/pmndrs/jotai.git"
  },
  "keywords": [
    "react",
    "state",
    "manager",
    "management",
    "recoil",
    "store"
  ],
  "author": "Daishi Kato",
  "contributors": [],
  "license": "MIT",
  "bugs": {
    "url": "https://github.com/pmndrs/jotai/issues"
  },
  "homepage": "https://github.com/pmndrs/jotai",
  "packageManager": "pnpm@8.15.0",
  "devDependencies": {
    "@babel/core": "^7.24.7",
    "@babel/plugin-transform-react-jsx": "^7.24.7",
    "@babel/plugin-transform-typescript": "^7.24.7",
    "@babel/preset-env": "^7.24.7",
    "@babel/template": "^7.24.7",
    "@babel/types": "^7.24.7",
    "@redux-devtools/extension": "^3.3.0",
    "@rollup/plugin-alias": "^5.1.0",
    "@rollup/plugin-babel": "^6.0.4",
    "@rollup/plugin-node-resolve": "^15.2.3",
    "@rollup/plugin-replace": "^5.0.7",
    "@rollup/plugin-terser": "^0.4.4",
    "@rollup/plugin-typescript": "^11.1.6",
    "@testing-library/dom": "^10.3.1",
    "@testing-library/react": "^16.0.0",
    "@testing-library/user-event": "^14.5.2",
    "@types/babel__core": "^7.20.5",
    "@types/babel__template": "^7.4.4",
    "@types/node": "^20.14.10",
    "@types/react": "^18.3.3",
    "@types/react-dom": "^18.3.0",
    "@typescript-eslint/eslint-plugin": "^7.16.0",
    "@typescript-eslint/parser": "^7.16.0",
    "@vitest/coverage-v8": "^2.0.1",
    "@vitest/ui": "^2.0.1",
    "benny": "^3.7.1",
    "downlevel-dts": "^0.11.0",
    "esbuild": "^0.23.0",
    "eslint": "8.57.0",
    "eslint-config-prettier": "^9.1.0",
    "eslint-import-resolver-alias": "^1.1.2",
    "eslint-plugin-import": "^2.29.1",
    "eslint-plugin-prettier": "^5.1.3",
    "eslint-plugin-react": "^7.34.3",
    "eslint-plugin-react-compiler": "0.0.0-experimental-0998c1e-20240625",
    "eslint-plugin-react-hooks": "^4.6.2",
    "eslint-plugin-vitest": "^0.5.4",
    "jest-leak-detector": "^29.7.0",
    "jsdom": "^24.1.0",
    "json": "^11.0.0",
    "prettier": "^3.3.2",
    "react": "19.0.0-rc.0",
    "react-dom": "19.0.0-rc.0",
    "redux": "^5.0.1",
    "rollup": "^4.18.1",
    "rollup-plugin-banner2": "^1.3.0",
    "rollup-plugin-esbuild": "^6.1.1",
    "rxjs": "^7.8.1",
    "shelljs": "^0.8.5",
    "shx": "^0.3.4",
    "ts-expect": "^1.3.0",
    "ts-node": "^10.9.2",
    "tslib": "^2.6.3",
    "typescript": "^5.5.3",
    "vitest": "^2.0.1",
    "wonka": "^6.3.4"
  },
  "peerDependencies": {
    "@types/react": ">=17.0.0",
    "react": ">=17.0.0"
  },
  "peerDependenciesMeta": {
    "@types/react": {
      "optional": true
    },
    "react": {
      "optional": true
    }
  }
}<|MERGE_RESOLUTION|>--- conflicted
+++ resolved
@@ -2,12 +2,8 @@
   "name": "jotai",
   "description": "👻 Primitive and flexible state management for React",
   "private": true,
-<<<<<<< HEAD
-  "version": "2.8.3",
-=======
   "type": "commonjs",
   "version": "2.9.0",
->>>>>>> 904cb390
   "main": "./index.js",
   "types": "./index.d.ts",
   "typesVersions": {
