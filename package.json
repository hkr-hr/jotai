--- conflicted
+++ resolved
@@ -2,12 +2,7 @@
   "name": "jotai",
   "description": "👻 Primitive and flexible state management for React",
   "private": true,
-<<<<<<< HEAD
-  "version": "2.9.3",
-=======
-  "type": "commonjs",
   "version": "2.10.0",
->>>>>>> 609fe758
   "main": "./index.js",
   "types": "./index.d.ts",
   "typesVersions": {
