import type { Atom, WritableAtom } from './atom.ts'

type AnyValue = unknown
type AnyError = unknown
type AnyAtom = Atom<AnyValue>
type AnyWritableAtom = WritableAtom<AnyValue, unknown[], unknown>
type OnUnmount = () => void
type Getter = Parameters<AnyAtom['read']>[0]
type Setter = Parameters<AnyWritableAtom['write']>[1]

const isSelfAtom = (atom: AnyAtom, a: AnyAtom): boolean =>
  atom.unstable_is ? atom.unstable_is(a) : a === atom

const hasInitialValue = <T extends Atom<AnyValue>>(
  atom: T,
): atom is T & (T extends Atom<infer Value> ? { init: Value } : never) =>
  'init' in atom

const isActuallyWritableAtom = (atom: AnyAtom): atom is AnyWritableAtom =>
  !!(atom as AnyWritableAtom).write

type CancelPromise = (next?: Promise<unknown>) => void
<<<<<<< HEAD
const cancelPromiseMap: WeakMap<Promise<unknown>, CancelPromise> = new WeakMap<
  Promise<unknown>,
  CancelPromise
>()
=======
const cancelPromiseMap: WeakMap<Promise<unknown>, CancelPromise> = new WeakMap()
>>>>>>> ee631fa2

const registerCancelPromise = (
  promise: Promise<unknown>,
  cancel: CancelPromise,
) => {
  cancelPromiseMap.set(promise, cancel)
  promise.catch(() => {}).finally(() => cancelPromiseMap.delete(promise))
}

const cancelPromise = (promise: Promise<unknown>, next?: Promise<unknown>) => {
  const cancel = cancelPromiseMap.get(promise)
  if (cancel) {
    cancelPromiseMap.delete(promise)
    cancel(next)
  }
}

type PromiseMeta<T> = {
  status?: 'pending' | 'fulfilled' | 'rejected'
  value?: T
  reason?: AnyError
  orig?: PromiseLike<T>
}

const resolvePromise = <T>(promise: Promise<T> & PromiseMeta<T>, value: T) => {
  promise.status = 'fulfilled'
  promise.value = value
}

const rejectPromise = <T>(
  promise: Promise<T> & PromiseMeta<T>,
  e: AnyError,
) => {
  promise.status = 'rejected'
  promise.reason = e
}

const isPromiseLike = (x: unknown): x is PromiseLike<unknown> =>
  typeof (x as any)?.then === 'function'

/**
 * Immutable map from a dependency to the dependency's atom state
 * when it was last read.
 * We can skip recomputation of an atom by comparing the atom state
 * of each dependency to that dependencies's current revision.
 */
type Dependencies = Map<AnyAtom, AtomState>
type NextDependencies = Map<AnyAtom, AtomState | undefined>

/**
 * Immutable atom state,
 * tracked for both mounted and unmounted atoms in a store.
 */
type AtomState<Value = AnyValue> = {
  d: Dependencies
} & ({ e: AnyError } | { v: Value })

const isEqualAtomValue = <Value>(
  a: AtomState<Value> | undefined,
  b: AtomState<Value>,
): a is AtomState<Value> => !!a && 'v' in a && 'v' in b && Object.is(a.v, b.v)

const isEqualAtomError = <Value>(
  a: AtomState<Value> | undefined,
  b: AtomState<Value>,
): a is AtomState<Value> => !!a && 'e' in a && 'e' in b && Object.is(a.e, b.e)

const hasPromiseAtomValue = <Value>(
  a: AtomState<Value> | undefined,
): a is AtomState<Value> & { v: Value & Promise<unknown> } =>
  !!a && 'v' in a && a.v instanceof Promise

const isEqualPromiseAtomValue = <Value>(
  a: AtomState<Promise<Value> & PromiseMeta<Value>>,
  b: AtomState<Promise<Value> & PromiseMeta<Value>>,
) => 'v' in a && 'v' in b && a.v.orig && a.v.orig === b.v.orig

const returnAtomValue = <Value>(atomState: AtomState<Value>): Value => {
  if ('e' in atomState) {
    throw atomState.e
  }
  return atomState.v
}

type Listeners = Set<() => void>
type Dependents = Set<AnyAtom>

/**
 * State tracked for mounted atoms. An atom is considered "mounted" if it has a
 * subscriber, or is a transitive dependency of another atom that has a
 * subscriber.
 *
 * The mounted state of an atom is freed once it is no longer mounted.
 */
type Mounted = {
  /** The list of subscriber functions. */
  l: Listeners
  /** Atoms that depend on *this* atom. Used to fan out invalidation. */
  t: Dependents
  /** Function to run when the atom is unmounted. */
  u?: OnUnmount
}

type MountedAtoms = Set<AnyAtom>

// for debugging purpose only
type StoreListenerRev2 = (
  action:
    | { type: 'write'; flushed: Set<AnyAtom> }
    | { type: 'async-write'; flushed: Set<AnyAtom> }
    | { type: 'sub'; flushed: Set<AnyAtom> }
    | { type: 'unsub' }
    | { type: 'restore'; flushed: Set<AnyAtom> },
) => void

type Store = {
  get: <Value>(atom: Atom<Value>) => Value
  set: <Value, Args extends unknown[], Result>(
    atom: WritableAtom<Value, Args, Result>,
    ...args: Args
  ) => Result
  sub: (atom: AnyAtom, listener: () => void) => () => void
  dev_subscribe_store?: (l: StoreListenerRev2, rev: 2) => () => void
  dev_get_mounted_atoms?: () => IterableIterator<AnyAtom>
  dev_get_atom_state?: (a: AnyAtom) => AtomState | undefined
  dev_get_mounted?: (a: AnyAtom) => Mounted | undefined
  dev_restore_atoms?: (values: Iterable<readonly [AnyAtom, AnyValue]>) => void
}

type Store = {
  get: <Value>(atom: Atom<Value>) => Value
  set: <Value, Args extends unknown[], Result>(
    atom: WritableAtom<Value, Args, Result>,
    ...args: Args
  ) => Result
  sub: (atom: AnyAtom, listener: () => void) => () => void
}

/**
 * Create a new store. Each store is an independent, isolated universe of atom
 * states.
 *
 * Jotai atoms are not themselves state containers. When you read or write an
 * atom, that state is stored in a store. You can think of a Store like a
 * multi-layered map from atoms to states, like this:
 *
 * ```
 * // Conceptually, a Store is a map from atoms to states.
 * // The real type is a bit different.
 * type Store = Map<VersionObject, Map<Atom, AtomState>>
 * ```
 *
 * @returns A store.
 */
export const createStore = (): Store => {
  const atomStateMap = new WeakMap<AnyAtom, AtomState>()
  const mountedMap = new WeakMap<AnyAtom, Mounted>()
  const pendingStack: Set<AnyAtom>[] = []
  const pendingMap = new WeakMap<
    AnyAtom,
    [prevAtomState: AtomState | undefined, dependents: Dependents]
  >()
  let storeListenersRev2: Set<StoreListenerRev2>
  let mountedAtoms: MountedAtoms
  if (import.meta.env?.MODE !== 'production') {
    storeListenersRev2 = new Set()
    mountedAtoms = new Set()
  }

  const getAtomState = <Value>(atom: Atom<Value>) =>
    atomStateMap.get(atom) as AtomState<Value> | undefined

  const addPendingDependent = (atom: AnyAtom, atomState: AtomState) => {
    atomState.d.forEach((_, a) => {
      if (!pendingMap.has(a)) {
        const aState = getAtomState(a)
        pendingStack[pendingStack.length - 1]?.add(a)
        pendingMap.set(a, [aState, new Set()])
        if (aState) {
          addPendingDependent(a, aState)
        }
      }
      pendingMap.get(a)![1].add(atom)
    })
  }

  const setAtomState = <Value>(
    atom: Atom<Value>,
    atomState: AtomState<Value>,
  ): void => {
    if (import.meta.env?.MODE !== 'production') {
      Object.freeze(atomState)
    }
    const prevAtomState = getAtomState(atom)
    atomStateMap.set(atom, atomState)
    if (!pendingMap.has(atom)) {
      pendingStack[pendingStack.length - 1]?.add(atom)
      pendingMap.set(atom, [prevAtomState, new Set()])
      addPendingDependent(atom, atomState)
    }
    if (hasPromiseAtomValue(prevAtomState)) {
      const next =
        'v' in atomState
          ? atomState.v instanceof Promise
            ? atomState.v
            : Promise.resolve(atomState.v)
          : Promise.reject(atomState.e)
      if (prevAtomState.v !== next) {
        cancelPromise(prevAtomState.v, next)
      }
    }
  }

  const updateDependencies = <Value>(
    atom: Atom<Value>,
    nextAtomState: AtomState<Value>,
    nextDependencies: NextDependencies,
    keepPreviousDependencies?: boolean,
  ): void => {
    const dependencies: Dependencies = new Map(
      keepPreviousDependencies ? nextAtomState.d : null,
    )
    let changed = false
    nextDependencies.forEach((aState, a) => {
      if (!aState && isSelfAtom(atom, a)) {
        aState = nextAtomState
      }
      if (aState) {
        dependencies.set(a, aState)
        if (nextAtomState.d.get(a) !== aState) {
          changed = true
        }
      } else if (import.meta.env?.MODE !== 'production') {
        console.warn('[Bug] atom state not found')
      }
    })
    if (changed || nextAtomState.d.size !== dependencies.size) {
      nextAtomState.d = dependencies
    }
  }

  const setAtomValue = <Value>(
    atom: Atom<Value>,
    value: Value,
    nextDependencies?: NextDependencies,
    keepPreviousDependencies?: boolean,
  ): AtomState<Value> => {
    const prevAtomState = getAtomState(atom)
    const nextAtomState: AtomState<Value> = {
      d: prevAtomState?.d || new Map(),
      v: value,
    }
    if (nextDependencies) {
      updateDependencies(
        atom,
        nextAtomState,
        nextDependencies,
        keepPreviousDependencies,
      )
    }
    if (
      isEqualAtomValue(prevAtomState, nextAtomState) &&
      prevAtomState.d === nextAtomState.d
    ) {
      // bail out
      return prevAtomState
    }
    if (
      hasPromiseAtomValue(prevAtomState) &&
      hasPromiseAtomValue(nextAtomState) &&
      isEqualPromiseAtomValue(prevAtomState, nextAtomState)
    ) {
      if (prevAtomState.d === nextAtomState.d) {
        // bail out
        return prevAtomState
      } else {
        // restore the wrapped promise
        nextAtomState.v = prevAtomState.v
      }
    }
    setAtomState(atom, nextAtomState)
    return nextAtomState
  }

  const setAtomValueOrPromise = <Value>(
    atom: Atom<Value>,
    valueOrPromise: Value,
    nextDependencies?: NextDependencies,
    abortPromise?: () => void,
  ): AtomState<Value> => {
    if (isPromiseLike(valueOrPromise)) {
      let continuePromise: (next: Promise<Awaited<Value>>) => void
      const updatePromiseDependencies = () => {
        const prevAtomState = getAtomState(atom)
        if (
          !hasPromiseAtomValue(prevAtomState) ||
          prevAtomState.v !== promise
        ) {
          // not the latest promise
          return
        }
        // update dependencies, that could have changed
        const nextAtomState = setAtomValue(
          atom,
          promise as Value,
          nextDependencies,
        )
        if (mountedMap.has(atom) && prevAtomState.d !== nextAtomState.d) {
          mountDependencies(atom, nextAtomState, prevAtomState.d)
        }
      }
      const promise: Promise<Awaited<Value>> & PromiseMeta<Awaited<Value>> =
        new Promise((resolve, reject) => {
          let settled = false
          valueOrPromise.then(
            (v) => {
              if (!settled) {
                settled = true
                resolvePromise(promise, v)
                resolve(v as Awaited<Value>)
                updatePromiseDependencies()
              }
            },
            (e) => {
              if (!settled) {
                settled = true
                rejectPromise(promise, e)
                reject(e)
                updatePromiseDependencies()
              }
            },
          )
          continuePromise = (next) => {
            if (!settled) {
              settled = true
              next.then(
                (v) => resolvePromise(promise, v),
                (e) => rejectPromise(promise, e),
              )
              resolve(next)
            }
          }
        })
      promise.orig = valueOrPromise as PromiseLike<Awaited<Value>>
      promise.status = 'pending'
      registerCancelPromise(promise, (next) => {
        if (next) {
          continuePromise(next as Promise<Awaited<Value>>)
        }
        abortPromise?.()
      })
      return setAtomValue(atom, promise as Value, nextDependencies, true)
    }
    return setAtomValue(atom, valueOrPromise, nextDependencies)
  }

  const setAtomError = <Value>(
    atom: Atom<Value>,
    error: AnyError,
    nextDependencies?: NextDependencies,
  ): AtomState<Value> => {
    const prevAtomState = getAtomState(atom)
    const nextAtomState: AtomState<Value> = {
      d: prevAtomState?.d || new Map(),
      e: error,
    }
    if (nextDependencies) {
      updateDependencies(atom, nextAtomState, nextDependencies)
    }
    if (
      isEqualAtomError(prevAtomState, nextAtomState) &&
      prevAtomState.d === nextAtomState.d
    ) {
      // bail out
      return prevAtomState
    }
    setAtomState(atom, nextAtomState)
    return nextAtomState
  }

  const readAtomState = <Value>(
    atom: Atom<Value>,
    force?: boolean,
  ): AtomState<Value> => {
    // See if we can skip recomputing this atom.
    const atomState = getAtomState(atom)
    if (!force && atomState) {
      // If the atom is mounted, we can use the cache.
      // because it should have been updated by dependencies.
      if (mountedMap.has(atom)) {
        return atomState
      }
      // Otherwise, check if the dependencies have changed.
      // If all dependencies haven't changed, we can use the cache.
      if (
        Array.from(atomState.d).every(([a, s]) => {
          // we shouldn't use isSelfAtom. https://github.com/pmndrs/jotai/pull/2371
          if (a === atom) {
            return true
          }
          const aState = readAtomState(a)
          // Check if the atom state is unchanged, or
          // check the atom value in case only dependencies are changed
          return aState === s || isEqualAtomValue(aState, s)
        })
      ) {
        return atomState
      }
    }
    // Compute a new state for this atom.
    const nextDependencies: NextDependencies = new Map()
    let isSync = true
    const getter: Getter = <V>(a: Atom<V>) => {
      if (isSelfAtom(atom, a)) {
        const aState = getAtomState(a)
        if (aState) {
          nextDependencies.set(a, aState)
          return returnAtomValue(aState)
        }
        if (hasInitialValue(a)) {
          nextDependencies.set(a, undefined)
          return a.init
        }
        // NOTE invalid derived atoms can reach here
        throw new Error('no atom init')
      }
      // a !== atom
      const aState = readAtomState(a)
      nextDependencies.set(a, aState)
      return returnAtomValue(aState)
    }
    let controller: AbortController | undefined
    let setSelf: ((...args: unknown[]) => unknown) | undefined
    const options = {
      get signal() {
        if (!controller) {
          controller = new AbortController()
        }
        return controller.signal
      },
      get setSelf() {
        if (
          import.meta.env?.MODE !== 'production' &&
          !isActuallyWritableAtom(atom)
        ) {
          console.warn('setSelf function cannot be used with read-only atom')
        }
        if (!setSelf && isActuallyWritableAtom(atom)) {
          setSelf = (...args) => {
            if (import.meta.env?.MODE !== 'production' && isSync) {
              console.warn('setSelf function cannot be called in sync')
            }
            if (!isSync) {
              return writeAtom(atom, ...args)
            }
          }
        }
        return setSelf
      },
    }
    try {
      const valueOrPromise = atom.read(getter, options as never)
      return setAtomValueOrPromise(atom, valueOrPromise, nextDependencies, () =>
        controller?.abort(),
      )
    } catch (error) {
      return setAtomError(atom, error, nextDependencies)
    } finally {
      isSync = false
    }
  }

  const readAtom = <Value>(atom: Atom<Value>): Value =>
    returnAtomValue(readAtomState(atom))

  const recomputeDependents = (atom: AnyAtom): void => {
    const getDependents = (a: AnyAtom): Dependents => {
      const dependents = new Set(mountedMap.get(a)?.t)
      pendingMap.get(a)?.[1].forEach((dependent) => {
        dependents.add(dependent)
      })
      return dependents
    }

    // This is a topological sort via depth-first search, slightly modified from
    // what's described here for simplicity and performance reasons:
    // https://en.wikipedia.org/wiki/Topological_sorting#Depth-first_search

    // Step 1: traverse the dependency graph to build the topsorted atom list
    // We don't bother to check for cycles, which simplifies the algorithm.
    const topsortedAtoms = new Array<AnyAtom>()
    const markedAtoms = new Set<AnyAtom>()
    const visit = (n: AnyAtom) => {
      if (markedAtoms.has(n)) {
        return
      }
      markedAtoms.add(n)
      for (const m of getDependents(n)) {
        // we shouldn't use isSelfAtom here.
        if (n !== m) {
          visit(m)
        }
      }
      // The algorithm calls for pushing onto the front of the list. For
      // performance, we will simply push onto the end, and then will iterate in
      // reverse order later.
      topsortedAtoms.push(n)
    }

    // Visit the root atom. This is the only atom in the dependency graph
    // without incoming edges, which is one reason we can simplify the algorithm
    visit(atom)

    // Step 2: use the topsorted atom list to recompute all affected atoms
    // Track what's changed, so that we can short circuit when possible
    const changedAtoms = new Set<AnyAtom>([atom])
    for (let i = topsortedAtoms.length - 1; i >= 0; --i) {
      const a = topsortedAtoms[i]!
      const prevAtomState = getAtomState(a)
      if (!prevAtomState) {
        continue
      }
      let hasChangedDeps = false
      for (const dep of prevAtomState.d.keys()) {
        if (dep !== a && changedAtoms.has(dep)) {
          hasChangedDeps = true
          break
        }
      }
      if (hasChangedDeps) {
        const nextAtomState = readAtomState(a, true)
        if (!isEqualAtomValue(prevAtomState, nextAtomState)) {
          changedAtoms.add(a)
        }
      }
    }
  }

  const writeAtomState = <Value, Args extends unknown[], Result>(
    atom: WritableAtom<Value, Args, Result>,
    ...args: Args
  ): Result => {
    const getter: Getter = <V>(a: Atom<V>) => returnAtomValue(readAtomState(a))
    const setter: Setter = <V, As extends unknown[], R>(
      a: WritableAtom<V, As, R>,
      ...args: As
    ) => {
      const isSync = pendingStack.length > 0
      if (!isSync) {
        pendingStack.push(new Set([a]))
      }
      let r: R | undefined
      if (isSelfAtom(atom, a)) {
        if (!hasInitialValue(a)) {
          // NOTE technically possible but restricted as it may cause bugs
          throw new Error('atom not writable')
        }
        const prevAtomState = getAtomState(a)
        const nextAtomState = setAtomValueOrPromise(a, args[0] as V)
        if (!isEqualAtomValue(prevAtomState, nextAtomState)) {
          recomputeDependents(a)
        }
      } else {
        r = writeAtomState(a as AnyWritableAtom, ...args) as R
      }
      if (!isSync) {
        const flushed = flushPending(pendingStack.pop()!)
        if (import.meta.env?.MODE !== 'production') {
          storeListenersRev2.forEach((l) =>
            l({ type: 'async-write', flushed: flushed! }),
          )
        }
      }
      return r as R
    }
    const result = atom.write(getter, setter, ...args)
    return result
  }

  const writeAtom = <Value, Args extends unknown[], Result>(
    atom: WritableAtom<Value, Args, Result>,
    ...args: Args
  ): Result => {
    pendingStack.push(new Set([atom]))
    const result = writeAtomState(atom, ...args)
    const flushed = flushPending(pendingStack.pop()!)
    if (import.meta.env?.MODE !== 'production') {
      storeListenersRev2.forEach((l) => l({ type: 'write', flushed: flushed! }))
    }
    return result
  }

  const mountAtom = <Value>(
    atom: Atom<Value>,
    initialDependent?: AnyAtom,
    onMountQueue?: (() => void)[],
  ): Mounted => {
    const existingMount = mountedMap.get(atom)
    if (existingMount) {
      if (initialDependent) {
        existingMount.t.add(initialDependent)
      }
      return existingMount
    }

    const queue = onMountQueue || []
    // mount dependencies before mounting self
    getAtomState(atom)?.d.forEach((_, a) => {
      if (a !== atom) {
        mountAtom(a, atom, queue)
      }
    })
    // recompute atom state
    readAtomState(atom)
    // mount self
    const mounted: Mounted = {
      t: new Set(initialDependent && [initialDependent]),
      l: new Set(),
    }
    mountedMap.set(atom, mounted)
    if (import.meta.env?.MODE !== 'production') {
      mountedAtoms.add(atom)
    }
    // onMount
    if (isActuallyWritableAtom(atom) && atom.onMount) {
      const { onMount } = atom
      queue.push(() => {
        const onUnmount = onMount((...args) => writeAtom(atom, ...args))
        if (onUnmount) {
          mounted.u = onUnmount
        }
      })
    }
    if (!onMountQueue) {
      queue.forEach((f) => f())
    }
    return mounted
  }

  // FIXME doesn't work with mutually dependent atoms
  const canUnmountAtom = (atom: AnyAtom, mounted: Mounted) =>
    !mounted.l.size &&
    (!mounted.t.size || (mounted.t.size === 1 && mounted.t.has(atom)))

  const tryUnmountAtom = <Value>(atom: Atom<Value>, mounted: Mounted): void => {
    if (!canUnmountAtom(atom, mounted)) {
      return
    }
    // unmount self
    const onUnmount = mounted.u
    if (onUnmount) {
      onUnmount()
    }
    mountedMap.delete(atom)
    if (import.meta.env?.MODE !== 'production') {
      mountedAtoms.delete(atom)
    }
    // unmount dependencies afterward
    const atomState = getAtomState(atom)
    if (atomState) {
      // cancel promise
      if (hasPromiseAtomValue(atomState)) {
        cancelPromise(atomState.v)
      }
      atomState.d.forEach((_, a) => {
        if (a !== atom) {
          const mountedDep = mountedMap.get(a)
          if (mountedDep) {
            mountedDep.t.delete(atom)
            tryUnmountAtom(a, mountedDep)
          }
        }
      })
    } else if (import.meta.env?.MODE !== 'production') {
      console.warn('[Bug] could not find atom state to unmount', atom)
    }
  }

  const mountDependencies = <Value>(
    atom: Atom<Value>,
    atomState: AtomState<Value>,
    prevDependencies?: Dependencies,
  ): void => {
    const depSet = new Set(atomState.d.keys())
    const maybeUnmountAtomSet = new Set<AnyAtom>()
    prevDependencies?.forEach((_, a) => {
      if (depSet.has(a)) {
        // not changed
        depSet.delete(a)
        return
      }
      maybeUnmountAtomSet.add(a)
      const mounted = mountedMap.get(a)
      if (mounted) {
        mounted.t.delete(atom) // delete from dependents
      }
    })
    depSet.forEach((a) => {
      mountAtom(a, atom)
    })
    maybeUnmountAtomSet.forEach((a) => {
      const mounted = mountedMap.get(a)
      if (mounted) {
        tryUnmountAtom(a, mounted)
      }
    })
  }

  const flushPending = (
    pendingAtoms: AnyAtom[] | Set<AnyAtom>,
  ): void | Set<AnyAtom> => {
    let flushed: Set<AnyAtom>
    if (import.meta.env?.MODE !== 'production') {
      flushed = new Set()
    }
    const pending: [AnyAtom, AtomState | undefined][] = []
    const collectPending = (pendingAtom: AnyAtom) => {
      if (!pendingMap.has(pendingAtom)) {
        return
      }
      const [prevAtomState, dependents] = pendingMap.get(pendingAtom)!
      pendingMap.delete(pendingAtom)
      pending.push([pendingAtom, prevAtomState])
      dependents.forEach(collectPending)
      // FIXME might be better if we can avoid collecting from dependencies
      getAtomState(pendingAtom)?.d.forEach((_, a) => collectPending(a))
    }
    pendingAtoms.forEach(collectPending)
    pending.forEach(([atom, prevAtomState]) => {
      const atomState = getAtomState(atom)
      if (!atomState) {
        if (import.meta.env?.MODE !== 'production') {
          console.warn('[Bug] no atom state to flush')
        }
        return
      }
      if (atomState !== prevAtomState) {
        const mounted = mountedMap.get(atom)
        if (mounted && atomState.d !== prevAtomState?.d) {
          mountDependencies(atom, atomState, prevAtomState?.d)
        }
        if (
          mounted &&
          !(
            // TODO This seems pretty hacky. Hope to fix it.
            // Maybe we could `mountDependencies` in `setAtomState`?
            (
              !hasPromiseAtomValue(prevAtomState) &&
              (isEqualAtomValue(prevAtomState, atomState) ||
                isEqualAtomError(prevAtomState, atomState))
            )
          )
        ) {
          mounted.l.forEach((listener) => listener())
          if (import.meta.env?.MODE !== 'production') {
            flushed.add(atom)
          }
        }
      }
    })
    if (import.meta.env?.MODE !== 'production') {
      // @ts-expect-error Variable 'flushed' is used before being assigned.
      return flushed
    }
  }

  const subscribeAtom = (atom: AnyAtom, listener: () => void) => {
    const mounted = mountAtom(atom)
    const flushed = flushPending([atom])
    const listeners = mounted.l
    listeners.add(listener)
    if (import.meta.env?.MODE !== 'production') {
      storeListenersRev2.forEach((l) =>
        l({ type: 'sub', flushed: flushed as Set<AnyAtom> }),
      )
    }
    return () => {
      listeners.delete(listener)
      tryUnmountAtom(atom, mounted)
      if (import.meta.env?.MODE !== 'production') {
        // devtools uses this to detect if it _can_ unmount or not
        storeListenersRev2.forEach((l) => l({ type: 'unsub' }))
      }
    }
  }

  if (import.meta.env?.MODE !== 'production') {
    return {
      get: readAtom,
      set: writeAtom,
      sub: subscribeAtom,
      // store dev methods (these are tentative and subject to change without notice)
      dev_subscribe_store: (l: StoreListenerRev2, rev: 2) => {
        if (rev !== 2) {
          throw new Error('The current StoreListener revision is 2.')
        }
        storeListenersRev2.add(l as StoreListenerRev2)
        return () => {
          storeListenersRev2.delete(l as StoreListenerRev2)
        }
      },
      dev_get_mounted_atoms: () => mountedAtoms.values(),
      dev_get_atom_state: (a: AnyAtom) => atomStateMap.get(a),
      dev_get_mounted: (a: AnyAtom) => mountedMap.get(a),
      dev_restore_atoms: (values: Iterable<readonly [AnyAtom, AnyValue]>) => {
        pendingStack.push(new Set())
        for (const [atom, valueOrPromise] of values) {
          if (hasInitialValue(atom)) {
            setAtomValueOrPromise(atom, valueOrPromise)
            recomputeDependents(atom)
          }
        }
        const flushed = flushPending(pendingStack.pop()!)
        storeListenersRev2.forEach((l) =>
          l({ type: 'restore', flushed: flushed! }),
        )
      },
    }
  }
  return {
    get: readAtom,
    set: writeAtom,
    sub: subscribeAtom,
  }
}

let defaultStore: Store | undefined

<<<<<<< HEAD
if (import.meta.env?.MODE !== 'production') {
  if (typeof (globalThis as any).__NUMBER_OF_JOTAI_INSTANCES__ === 'number') {
    ++(globalThis as any).__NUMBER_OF_JOTAI_INSTANCES__
  } else {
    ;(globalThis as any).__NUMBER_OF_JOTAI_INSTANCES__ = 1
  }
}

=======
>>>>>>> ee631fa2
export const getDefaultStore = (): Store => {
  if (!defaultStore) {
    defaultStore = createStore()
    if (import.meta.env?.MODE !== 'production') {
      ;(globalThis as any).__JOTAI_DEFAULT_STORE__ ||= defaultStore
      if ((globalThis as any).__JOTAI_DEFAULT_STORE__ !== defaultStore) {
        console.warn(
          'Detected multiple Jotai instances. It may cause unexpected behavior with the default store. https://github.com/pmndrs/jotai/discussions/2044',
        )
      }
    }
  }
  return defaultStore
}<|MERGE_RESOLUTION|>--- conflicted
+++ resolved
@@ -20,14 +20,7 @@
   !!(atom as AnyWritableAtom).write
 
 type CancelPromise = (next?: Promise<unknown>) => void
-<<<<<<< HEAD
-const cancelPromiseMap: WeakMap<Promise<unknown>, CancelPromise> = new WeakMap<
-  Promise<unknown>,
-  CancelPromise
->()
-=======
 const cancelPromiseMap: WeakMap<Promise<unknown>, CancelPromise> = new WeakMap()
->>>>>>> ee631fa2
 
 const registerCancelPromise = (
   promise: Promise<unknown>,
@@ -155,15 +148,6 @@
   dev_get_atom_state?: (a: AnyAtom) => AtomState | undefined
   dev_get_mounted?: (a: AnyAtom) => Mounted | undefined
   dev_restore_atoms?: (values: Iterable<readonly [AnyAtom, AnyValue]>) => void
-}
-
-type Store = {
-  get: <Value>(atom: Atom<Value>) => Value
-  set: <Value, Args extends unknown[], Result>(
-    atom: WritableAtom<Value, Args, Result>,
-    ...args: Args
-  ) => Result
-  sub: (atom: AnyAtom, listener: () => void) => () => void
 }
 
 /**
@@ -856,17 +840,6 @@
 
 let defaultStore: Store | undefined
 
-<<<<<<< HEAD
-if (import.meta.env?.MODE !== 'production') {
-  if (typeof (globalThis as any).__NUMBER_OF_JOTAI_INSTANCES__ === 'number') {
-    ++(globalThis as any).__NUMBER_OF_JOTAI_INSTANCES__
-  } else {
-    ;(globalThis as any).__NUMBER_OF_JOTAI_INSTANCES__ = 1
-  }
-}
-
-=======
->>>>>>> ee631fa2
 export const getDefaultStore = (): Store => {
   if (!defaultStore) {
     defaultStore = createStore()
