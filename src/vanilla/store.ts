--- conflicted
+++ resolved
@@ -385,21 +385,11 @@
       },
     }
     try {
-<<<<<<< HEAD
       const valueOrPromise = atomRead(atom, getter, options as never)
-      setAtomStateValueOrPromise(
-        atom,
-        atomState,
-        valueOrPromise,
-        () => controller?.abort(),
-        () => {
-=======
-      const valueOrPromise = atom.read(getter, options as never)
       setAtomStateValueOrPromise(atom, atomState, valueOrPromise)
       if (isPromiseLike(valueOrPromise)) {
         valueOrPromise.onCancel?.(() => controller?.abort())
         const complete = () => {
->>>>>>> 609fe758
           if (atomState.m) {
             const pending = createPending()
             mountDependencies(pending, atom, atomState)
